package kategory.optics

import kategory.Either
import kategory.Functor
import kategory.HK
import kategory.Option
import kategory.Tuple2
import kategory.functor
import kategory.identity
import kategory.none
import kategory.right
import kategory.some
import kategory.toT

typealias Lens<S, A> = PLens<S, S, A, A>

/**
 * A [Lens] can be seen as a pair of functions `get: (A) -> B` and `set: (B) -> (A) -> A`
 * - `get: (A) -> B` i.e. from an `A`, we can extract an `B`
 * - `set: (B) -> (A) -> A` i.e. if we replace target value by `B` in an `A`, we obtain another modified `A`
 *
 * @param A the source of a [Lens]
 * @param B the target of a [Lens]
 * @property get from an `A` we can extract a `B`
 * @property set replace the target value by `B` in an `A` so we obtain another modified `A`
 * @constructor Creates a Lens of type `A` with target `B`.
 */
abstract class PLens<S, T, A, B> {

    abstract fun get(s: S): A
    abstract fun set(b: B): (S) -> T

    companion object {

        fun <A> id() = Iso.id<A>().asLens()

        /**
         * [Lens] that takes either A or A and strips the choice of A.
         */
<<<<<<< HEAD
        fun <A> codiagonal(): Lens<Either<A, A>, A> = Lens(
=======
        fun <A> codiagonal() = Lens<Either<A, A>, A>(
>>>>>>> 19ff0a26
                get = { it.fold(::identity, ::identity) },
                set = { a -> { it.bimap({ a }, { a }) } }
        )

        operator fun <S, T, A, B> invoke(get: (S) -> A, set: (B) -> (S) -> T) = object : PLens<S, T, A, B>() {
            override fun get(s: S): A = get(s)

            override fun set(b: B): (S) -> T = set(b)
        }
    }

    /**
     * Modify the target of a [Lens] using a function `(A) -> B`
     */
    inline fun modify(f: (A) -> B, a: S): T = set(f(get(a)))(a)

    /**
     * Modify the target of a [Lens] using Functor function
     */
    inline fun <reified F> modifyF(FF: Functor<F> = functor(), f: (A) -> HK<F, B>, s: S): HK<F, T> =
            FF.map(f(get(s)), { set(it)(s) })

    /**
     * Find if the target satisfies the predicate
     */
    inline fun find(crossinline p: (A) -> Boolean): (S) -> Option<A> = { s ->
        get(s).let { a ->
            if (p(a)) a.some() else none()
        }
    }

    /**
     * Checks if the target of a [Lens] satisfies the predicate
     */
    inline fun exist(crossinline p: (A) -> Boolean): (S) -> Boolean = { p(get(it)) }

    /**
     * Join two [Lens] with the same target
     */
    fun <S1, T1> choice(other: PLens<S1, T1, A, B>): PLens<Either<S, S1>, Either<T, T1>, A, B> = PLens(
            { ss -> ss.fold(this::get, other::get) },
            { b -> { ss -> ss.bimap(set(b), other.set(b)) } }
    )

    /**
     * Pair two disjoint [Lens]
     */
    fun <S1, T1, A1, B1> split(other: PLens<S1, T1, A1, B1>): PLens<Tuple2<S, S1>, Tuple2<T, T1>, Tuple2<A, A1>, Tuple2<B, B1>> =
            PLens(
                    { (s, c) -> get(s) toT other.get(c) },
                    { (b, b1) -> { (s, s1) -> set(b)(s) toT other.set(b1)(s1) } }
            )

    /**
     * Create a product of the target and a type C
     */
    fun <C> first(): PLens<Tuple2<S, C>, Tuple2<T, C>, Tuple2<A, C>, Tuple2<B, C>> = PLens(
            { (s, c) -> get(s) toT c },
            { (b, c) -> { (a, _) -> set(b)(a) toT c } }
    )

    /**
     * Create a product of a type C and the target
     */
    fun <C> second(): PLens<Tuple2<C, S>, Tuple2<C, T>, Tuple2<C, A>, Tuple2<C, B>> = PLens(
            { (c, s) -> c toT get(s) },
            { (c, b) -> { (_, s) -> c toT set(b)(s) } }
    )

    /**
     * Compose a [Lens] with another [Lens]
     */
    infix fun <C, D> composeLens(l: PLens<A, B, C, D>): PLens<S, T, C, D> = Lens(
            { a -> l.get(get(a)) },
            { c -> { a -> set(l.set(c)(get(a)))(a) } }
    )

<<<<<<< HEAD
    /** compose a [Lens] with a [Optional] */
    infix fun <C, D> composeOptional(other: POptional<A, B, C, D>): POptional<S, T, C, D> =
            asOptional() composeOptional other

    /** compose an [Iso] as an [Prism] */
    fun <C, D> composeIso(other: PIso<A, B, C, D>): PLens<S, T, C, D> = composeLens(other.asLens())
=======
    /**
     * Compose an [Lens] with an [Iso]
     */
    infix fun <C> composeIso(other: Iso<B, C>): Lens<A, C> =
            composeLens(other.asLens())
>>>>>>> 19ff0a26

    /** compose a [Lens] with a [Optional] */
    infix fun <C> composeOptional(other: Optional<B, C>): Optional<A, C> =
            asOptional() composeOptional other

    infix fun <C> composeGetter(other: Getter<B,C>): Getter<A,C> =
            asGetter() composeGetter other

    /**
     * plus operator overload to compose lenses
     */
    operator fun <C, D> plus(other: PLens<A, B, C, D>): PLens<S, T, C, D> = composeLens(other)

    operator fun <C, D> plus(other: POptional<A, B, C, D>): POptional<S, T, C, D> = composeOptional(other)

<<<<<<< HEAD
    operator fun <C, D> plus(other: PIso<A, B, C, D>): PLens<S, T, C, D> = composeIso(other)

    /**
     * View a [Lens] as an [Optional]
     */
    fun asOptional(): POptional<S, T, A, B> = POptional(
            { s -> get(s).right() },
            this::set
    )
=======
    operator fun <C> plus(other: Optional<B, C>): Optional<A, C> = composeOptional(other)

    operator fun <C> plus(other: Iso<B, C>): Lens<A, C> = composeIso(other)
>>>>>>> 19ff0a26

    operator fun <C> plus(other: Getter<B,C>): Getter<A, C> = composeGetter(other)

    /**
     * View [Lens] as [Getter]
     */
    fun asGetter(): Getter<A,B> = Getter(this::get)

    /**
     * View a [Lens] as an [Optional]
     */
    fun asOptional(): Optional<A, B> = Optional(
            { a -> Option.Some(get(a)) },
            this::set
    )

}<|MERGE_RESOLUTION|>--- conflicted
+++ resolved
@@ -37,11 +37,7 @@
         /**
          * [Lens] that takes either A or A and strips the choice of A.
          */
-<<<<<<< HEAD
         fun <A> codiagonal(): Lens<Either<A, A>, A> = Lens(
-=======
-        fun <A> codiagonal() = Lens<Either<A, A>, A>(
->>>>>>> 19ff0a26
                 get = { it.fold(::identity, ::identity) },
                 set = { a -> { it.bimap({ a }, { a }) } }
         )
@@ -119,26 +115,14 @@
             { c -> { a -> set(l.set(c)(get(a)))(a) } }
     )
 
-<<<<<<< HEAD
-    /** compose a [Lens] with a [Optional] */
+    /** compose a [PLens] with a [POptional] */
     infix fun <C, D> composeOptional(other: POptional<A, B, C, D>): POptional<S, T, C, D> =
             asOptional() composeOptional other
 
-    /** compose an [Iso] as an [Prism] */
-    fun <C, D> composeIso(other: PIso<A, B, C, D>): PLens<S, T, C, D> = composeLens(other.asLens())
-=======
-    /**
-     * Compose an [Lens] with an [Iso]
-     */
-    infix fun <C> composeIso(other: Iso<B, C>): Lens<A, C> =
-            composeLens(other.asLens())
->>>>>>> 19ff0a26
+    /** compose an [PIso] as an [PPrism] */
+    infix fun <C, D> composeIso(other: PIso<A, B, C, D>): PLens<S, T, C, D> = composeLens(other.asLens())
 
-    /** compose a [Lens] with a [Optional] */
-    infix fun <C> composeOptional(other: Optional<B, C>): Optional<A, C> =
-            asOptional() composeOptional other
-
-    infix fun <C> composeGetter(other: Getter<B,C>): Getter<A,C> =
+    infix fun <C> composeGetter(other: Getter<A, C>): Getter<S, C> =
             asGetter() composeGetter other
 
     /**
@@ -148,35 +132,21 @@
 
     operator fun <C, D> plus(other: POptional<A, B, C, D>): POptional<S, T, C, D> = composeOptional(other)
 
-<<<<<<< HEAD
     operator fun <C, D> plus(other: PIso<A, B, C, D>): PLens<S, T, C, D> = composeIso(other)
 
+    operator fun <C> plus(other: Getter<A,C>): Getter<S, C> = composeGetter(other)
+
     /**
-     * View a [Lens] as an [Optional]
+     * View [PLens] as [Getter]
+     */
+    fun asGetter(): Getter<S, A> = Getter(this::get)
+
+    /**
+     * View a [PLens] as an [POptional]
      */
     fun asOptional(): POptional<S, T, A, B> = POptional(
             { s -> get(s).right() },
             this::set
     )
-=======
-    operator fun <C> plus(other: Optional<B, C>): Optional<A, C> = composeOptional(other)
-
-    operator fun <C> plus(other: Iso<B, C>): Lens<A, C> = composeIso(other)
->>>>>>> 19ff0a26
-
-    operator fun <C> plus(other: Getter<B,C>): Getter<A, C> = composeGetter(other)
-
-    /**
-     * View [Lens] as [Getter]
-     */
-    fun asGetter(): Getter<A,B> = Getter(this::get)
-
-    /**
-     * View a [Lens] as an [Optional]
-     */
-    fun asOptional(): Optional<A, B> = Optional(
-            { a -> Option.Some(get(a)) },
-            this::set
-    )
 
 }