package kategory.optics

import kategory.Applicative
import kategory.Either
import kategory.Functor
import kategory.HK
import kategory.Monoid
import kategory.Option
import kategory.Tuple2
import kategory.functor
import kategory.identity
import kategory.none
import kategory.right
import kategory.some
import kategory.toT

/**
 * [Lens] is a type alias for [PLens] which fixes the type arguments
 * and restricts the [PLens] to monomorphic updates.
 */
typealias Lens<S, A> = PLens<S, S, A, A>

/**
 * A [Lens] (or Functional Reference) is an optic that can focus into a structure for
 * getting, setting or modifying the focus (target).
 *
 * A (polymorphic) [PLens] is useful when setting or modifying a value for a constructed type
 * i.e. PLens<Tuple2<Double, Int>, Tuple2<String, Int>, Double, String>
 *
 * A [PLens] can be seen as a pair of functions:
 * - `get: (S) -> A` meaning we can focus into an `S` and extract an `A`
 * - `set: (B) -> (S) -> T` meaning we can focus into an `S` and set a value `B` for a target `A` and obtain a modified source `T`
 *
 * @param S the source of a [PLens]
 * @param T the modified source of a [PLens]
 * @param A the focus of a [PLens]
 * @param B the modified focus of a [PLens]
 */
abstract class PLens<S, T, A, B> {

    abstract fun get(s: S): A
    abstract fun set(s: S, b: B): T

    companion object {

        fun <S> id() = Iso.id<S>().asLens()

        /**
         * [PLens] that takes either [S] or [S] and strips the choice of [S].
         */
        fun <S> codiagonal(): Lens<Either<S, S>, S> = Lens(
                get = { it.fold(::identity, ::identity) },
                set = { a -> { it.bimap({ a }, { a }) } }
        )

        /**
         * Invoke operator overload to create a [PLens] of type `S` with target `A`.
         * Can also be used to construct [Lens]
         */
        operator fun <S, T, A, B> invoke(get: (S) -> A, set: (B) -> (S) -> T) = object : PLens<S, T, A, B>() {
            override fun get(s: S): A = get(s)

            override fun set(s: S, b: B): T = set(b)(s)
        }
    }

    /**
     * Modify the focus of s [PLens] using s function `(A) -> B`
     */
    inline fun modify(s: S, crossinline f: (A) -> B): T = set(s, f(get(s)))

    /**
     * Lift a function [f]: `(A) -> B to the context of `S`: `(S) -> T`
     */
    inline fun lift(crossinline f: (A) -> B): (S) -> T = { s -> modify(s, f) }

    /**
     * Modify the focus of a [PLens] using Functor function
     */
    inline fun <reified F> modifyF(FF: Functor<F> = functor(), s: S, f: (A) -> HK<F, B>): HK<F, T> =
<<<<<<< HEAD
            FF.map(f(get(s)), { b -> set(s, b) })
=======
            FF.map(f(get(s)), { set(s, it) })

    /**
     * Lift a function [f]: `(A) -> B to the context of `S`: `(S) -> T`
     */
    inline fun <reified F> liftF(FF: Functor<F> = functor(), crossinline f: (A) -> HK<F, B>): (S) -> HK<F, T> = { s -> modifyF(FF, s, f) }
>>>>>>> 2498a859

    /**
     * Find a focus that satisfies the predicate
     */
    inline fun find(s: S, crossinline p: (A) -> Boolean): Option<A> = get(s).let { a ->
        if (p(a)) a.some() else none()
    }

    /**
     * Verify if the focus of a [PLens] satisfies the predicate
     */
    inline fun exist(s: S, crossinline p: (A) -> Boolean): Boolean = p(get(s))

    /**
     * Join two [PLens] with the same focus in [A]
     */
    infix fun <S1, T1> choice(other: PLens<S1, T1, A, B>): PLens<Either<S, S1>, Either<T, T1>, A, B> = PLens(
            { ss -> ss.fold(this::get, other::get) },
            { b -> { ss -> ss.bimap({ s -> set(s, b) }, { s -> other.set(s, b) }) } }
    )

    /**
     * Pair two disjoint [PLens]
     */
    infix fun <S1, T1, A1, B1> split(other: PLens<S1, T1, A1, B1>): PLens<Tuple2<S, S1>, Tuple2<T, T1>, Tuple2<A, A1>, Tuple2<B, B1>> =
            PLens(
                    { (s, c) -> get(s) toT other.get(c) },
                    { (b, b1) -> { (s, s1) -> set(s, b) toT other.set(s1, b1) } }
            )

    /**
     * Create a product of the [PLens] and a type [C]
     */
    fun <C> first(): PLens<Tuple2<S, C>, Tuple2<T, C>, Tuple2<A, C>, Tuple2<B, C>> = PLens(
            { (s, c) -> get(s) toT c },
            { (b, c) -> { (s, _) -> set(s, b) toT c } }
    )

    /**
     * Create a product of a type [C] and the [PLens]
     */
    fun <C> second(): PLens<Tuple2<C, S>, Tuple2<C, T>, Tuple2<C, A>, Tuple2<C, B>> = PLens(
            { (c, s) -> c toT get(s) },
            { (c, b) -> { (_, s) -> c toT set(s, b) } }
    )

    /**
     * Compose a [PLens] with another [PLens]
     */
    infix fun <C, D> compose(l: PLens<A, B, C, D>): PLens<S, T, C, D> = Lens(
            { a -> l.get(get(a)) },
            { c -> { s -> set(s, l.set(get(s), c)) } }
    )

    /**
     * Compose a [PLens] with a [POptional]
     */
    infix fun <C, D> compose(other: POptional<A, B, C, D>): POptional<S, T, C, D> = asOptional() compose other

    /**
     * Compose an [PLens] with a [PIso]
     */
    infix fun <C, D> compose(other: PIso<A, B, C, D>): PLens<S, T, C, D> = compose(other.asLens())

    /**
     * Compose an [PLens] with a [Getter]
     */
    infix fun <C> compose(other: Getter<A, C>): Getter<S, C> = asGetter() composeGetter other

    /**
     * Compose an [PLens] with a [PSetter]
     */
    infix fun <C, D> compose(other: PSetter<A, B, C, D>): PSetter<S, T, C, D> = asSetter() compose other

    /**
     * Compose an [PLens] with a [PPrism]
     */
    infix fun <C, D> compose(other: PPrism<A, B, C, D>): POptional<S, T, C, D> = asOptional() compose other

    /**
     * Compose an [PLens] with a [PTraversal]
     */
    infix fun <C, D> compose(other: PTraversal<A, B, C, D>): PTraversal<S, T, C, D> = asTraversal() compose other

    /**
     * plus operator overload to compose lenses
     */
    operator fun <C, D> plus(other: PLens<A, B, C, D>): PLens<S, T, C, D> = compose(other)

    operator fun <C, D> plus(other: POptional<A, B, C, D>): POptional<S, T, C, D> = compose(other)

    operator fun <C, D> plus(other: PIso<A, B, C, D>): PLens<S, T, C, D> = compose(other)

    operator fun <C> plus(other: Getter<A, C>): Getter<S, C> = compose(other)

    operator fun <C, D> plus(other: PSetter<A, B, C, D>): PSetter<S, T, C, D> = compose(other)

    operator fun <C, D> plus(other: PPrism<A, B, C, D>): POptional<S, T, C, D> = compose(other)

    /**
     * View [PLens] as a [Getter]
     */
    fun asGetter(): Getter<S, A> = Getter(this::get)

    /**
     * View a [PLens] as a [POptional]
     */
    fun asOptional(): POptional<S, T, A, B> = POptional(
            { s -> get(s).right() },
            { b -> { s -> set(s, b) } }
    )

    /**
     * View a [PLens] as a [PSetter]
     */
    fun asSetter(): PSetter<S, T, A, B> = PSetter { f -> { s -> modify(s, f) } }

    /**
<<<<<<< HEAD
     * View a [PLens] as a [PTraversal]
     */
    fun asTraversal(): PTraversal<S, T, A, B> = object : PTraversal<S, T, A, B>() {
        override fun <F> modifyF(FA: Applicative<F>, s: S, f: (A) -> HK<F, B>): HK<F, T> =
                FA.map(f(get(s)), { b -> this@PLens.set(s, b) })
=======
     * View a [PLens] as a [Fold]
     */
    fun asFold(): Fold<S, A> = object : Fold<S, A>() {
        override fun <R> foldMap(M: Monoid<R>, s: S, f: (A) -> R): R = f(get(s))
>>>>>>> 2498a859
    }

}<|MERGE_RESOLUTION|>--- conflicted
+++ resolved
@@ -78,16 +78,12 @@
      * Modify the focus of a [PLens] using Functor function
      */
     inline fun <reified F> modifyF(FF: Functor<F> = functor(), s: S, f: (A) -> HK<F, B>): HK<F, T> =
-<<<<<<< HEAD
             FF.map(f(get(s)), { b -> set(s, b) })
-=======
-            FF.map(f(get(s)), { set(s, it) })
 
     /**
      * Lift a function [f]: `(A) -> B to the context of `S`: `(S) -> T`
      */
     inline fun <reified F> liftF(FF: Functor<F> = functor(), crossinline f: (A) -> HK<F, B>): (S) -> HK<F, T> = { s -> modifyF(FF, s, f) }
->>>>>>> 2498a859
 
     /**
      * Find a focus that satisfies the predicate
@@ -155,7 +151,7 @@
     /**
      * Compose an [PLens] with a [Getter]
      */
-    infix fun <C> compose(other: Getter<A, C>): Getter<S, C> = asGetter() composeGetter other
+    infix fun <C> compose(other: Getter<A, C>): Getter<S, C> = asGetter() compose other
 
     /**
      * Compose an [PLens] with a [PSetter]
@@ -168,12 +164,17 @@
     infix fun <C, D> compose(other: PPrism<A, B, C, D>): POptional<S, T, C, D> = asOptional() compose other
 
     /**
+     * Compose an [PLens] with a [Fold]
+     */
+    infix fun <C> compose(other: Fold<A, C>): Fold<S, C> = asFold() compose other
+
+    /**
      * Compose an [PLens] with a [PTraversal]
      */
     infix fun <C, D> compose(other: PTraversal<A, B, C, D>): PTraversal<S, T, C, D> = asTraversal() compose other
 
     /**
-     * plus operator overload to compose lenses
+     * Plus operator overload to compose lenses
      */
     operator fun <C, D> plus(other: PLens<A, B, C, D>): PLens<S, T, C, D> = compose(other)
 
@@ -186,6 +187,10 @@
     operator fun <C, D> plus(other: PSetter<A, B, C, D>): PSetter<S, T, C, D> = compose(other)
 
     operator fun <C, D> plus(other: PPrism<A, B, C, D>): POptional<S, T, C, D> = compose(other)
+
+    operator fun <C> plus(other: Fold<A, C>): Fold<S, C> = compose(other)
+
+    operator fun <C, D> plus(other: PTraversal<A, B, C, D>): PTraversal<S, T, C, D> = compose(other)
 
     /**
      * View [PLens] as a [Getter]
@@ -206,18 +211,18 @@
     fun asSetter(): PSetter<S, T, A, B> = PSetter { f -> { s -> modify(s, f) } }
 
     /**
-<<<<<<< HEAD
+     * View a [PLens] as a [Fold]
+     */
+    fun asFold(): Fold<S, A> = object : Fold<S, A>() {
+        override fun <R> foldMap(M: Monoid<R>, s: S, f: (A) -> R): R = f(get(s))
+    }
+
+    /**
      * View a [PLens] as a [PTraversal]
      */
     fun asTraversal(): PTraversal<S, T, A, B> = object : PTraversal<S, T, A, B>() {
         override fun <F> modifyF(FA: Applicative<F>, s: S, f: (A) -> HK<F, B>): HK<F, T> =
                 FA.map(f(get(s)), { b -> this@PLens.set(s, b) })
-=======
-     * View a [PLens] as a [Fold]
-     */
-    fun asFold(): Fold<S, A> = object : Fold<S, A>() {
-        override fun <R> foldMap(M: Monoid<R>, s: S, f: (A) -> R): R = f(get(s))
->>>>>>> 2498a859
     }
 
 }