dependencies {
<<<<<<< HEAD
    compile project(':arrow-syntax')
    compile project(':arrow-free')
    compile "org.jetbrains.kotlin:kotlin-stdlib-jre7:$kotlinVersion"
=======
    compile project(':arrow-data')
    compile "org.jetbrains.kotlin:kotlin-stdlib-jdk7:$kotlinVersion"
>>>>>>> e7a4ca02
    testCompile "io.kotlintest:kotlintest:$kotlinTestVersion"
    testCompile project(':arrow-test')
    testCompile project(':arrow-syntax')

    compile project(':arrow-annotations')
    kapt project(':arrow-annotations-processor')
}

apply from: rootProject.file('gradle/gradle-mvn-push.gradle')
apply from: rootProject.file('gradle/generated-kotlin-sources.gradle')
apply plugin: 'kotlin-kapt'<|MERGE_RESOLUTION|>--- conflicted
+++ resolved
@@ -1,12 +1,7 @@
 dependencies {
-<<<<<<< HEAD
     compile project(':arrow-syntax')
     compile project(':arrow-free')
-    compile "org.jetbrains.kotlin:kotlin-stdlib-jre7:$kotlinVersion"
-=======
-    compile project(':arrow-data')
     compile "org.jetbrains.kotlin:kotlin-stdlib-jdk7:$kotlinVersion"
->>>>>>> e7a4ca02
     testCompile "io.kotlintest:kotlintest:$kotlinTestVersion"
     testCompile project(':arrow-test')
     testCompile project(':arrow-syntax')
